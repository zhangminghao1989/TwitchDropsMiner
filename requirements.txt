--- conflicted
+++ resolved
@@ -5,12 +5,4 @@
 
 # environment-dependent dependencies
 pywin32; sys_platform == "win32"
-<<<<<<< HEAD
-truststore; python_version >= "3.10"
-
-# this is installed only on windows
-windows-curses; sys_platform == "win32"
-truststore; sys_platform == "linux" and python_version >= "3.10"
-=======
 truststore
->>>>>>> eab58cd5
