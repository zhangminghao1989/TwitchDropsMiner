--- conflicted
+++ resolved
@@ -11,8 +11,6 @@
   PYTHON_VERSION: '3.10'
 
 jobs:
-<<<<<<< HEAD
-=======
   validate:
     name: Validate
     runs-on: ubuntu-latest
@@ -104,7 +102,6 @@
           name: Twitch.Drops.Miner.Windows
           path: Twitch.Drops.Miner.Windows.zip
 
->>>>>>> eab58cd5
   linux-pyinstaller:
     name: Linux (PyInstaller) (${{matrix.arch}})
     strategy:
